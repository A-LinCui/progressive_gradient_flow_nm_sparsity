--- conflicted
+++ resolved
@@ -28,15 +28,8 @@
 import torch.nn.functional as F
 
 from timm.data import IMAGENET_DEFAULT_MEAN, IMAGENET_DEFAULT_STD
-<<<<<<< HEAD
 from .helpers import build_model_with_cfg, overlay_external_default_cfg
-from .layers import StdConv2dSame, DropPath, to_2tuple, trunc_normal_
-=======
-from .helpers import load_pretrained
-from .layers import StdConv2dSame, StdConv2d, DropPath, to_2tuple, trunc_normal_, lecun_normal_
->>>>>>> e2e3290f
-from .resnet import resnet26d, resnet50d
-from .resnetv2 import ResNetV2, create_resnetv2_stem
+from .layers import DropPath, to_2tuple, trunc_normal_, lecun_normal_
 from .registry import register_model
 
 _logger = logging.getLogger(__name__)
@@ -103,107 +96,6 @@
         hf_hub='timm/vit_huge_patch14_224_in21k',
         num_classes=21843, mean=(0.5, 0.5, 0.5), std=(0.5, 0.5, 0.5)),
 
-    # hybrid in-21k models (weights ported from official Google JAX impl where they exist)
-    'vit_base_r50_s16_224_in21k': _cfg(
-        url='https://github.com/rwightman/pytorch-image-models/releases/download/v0.1-vitjx/jx_vit_base_resnet50_224_in21k-6f7c7740.pth',
-        num_classes=21843, mean=(0.5, 0.5, 0.5), std=(0.5, 0.5, 0.5), crop_pct=0.9, first_conv='patch_embed.backbone.stem.conv'),
-
-    # hybrid in-1k models (weights ported from official Google JAX impl where they exist)
-    'vit_tiny_r_s16_p8_224': _cfg(
-        mean=(0.5, 0.5, 0.5), std=(0.5, 0.5, 0.5), crop_pct=1.0,
-        first_conv='patch_embed.backbone.stem.conv'),
-    'vit_tiny_r_s16_p8_224_in21k': _cfg(
-        num_classes=21843, mean=(0.5, 0.5, 0.5), std=(0.5, 0.5, 0.5), crop_pct=1.0,
-        first_conv='patch_embed.backbone.stem.conv'),
-    'vit_tiny_r_s16_p8_384': _cfg(
-        input_size=(3, 384, 384), mean=(0.5, 0.5, 0.5), std=(0.5, 0.5, 0.5), crop_pct=1.0,
-        first_conv='patch_embed.backbone.stem.conv'),
-
-    'vit_small_r_s16_p8_224': _cfg(
-        mean=(0.5, 0.5, 0.5), std=(0.5, 0.5, 0.5), crop_pct=1.0,
-        first_conv='patch_embed.backbone.stem.conv'),
-    'vit_small_r_s16_p8_224_in21k': _cfg(
-        num_classes=21843, mean=(0.5, 0.5, 0.5), std=(0.5, 0.5, 0.5), crop_pct=1.0,
-        first_conv='patch_embed.backbone.stem.conv'),
-    'vit_small_r_s16_p8_384': _cfg(
-        input_size=(3, 384, 384), mean=(0.5, 0.5, 0.5), std=(0.5, 0.5, 0.5), crop_pct=1.0,
-        first_conv='patch_embed.backbone.stem.conv'),
-
-    'vit_small_r20_s16_p2_224': _cfg(
-        mean=(0.5, 0.5, 0.5), std=(0.5, 0.5, 0.5), crop_pct=1.0,
-        first_conv='patch_embed.backbone.stem.conv'),
-    'vit_small_r20_s16_p2_224_in21k': _cfg(
-        inum_classes=21843, mean=(0.5, 0.5, 0.5), std=(0.5, 0.5, 0.5), crop_pct=1.0,
-        first_conv='patch_embed.backbone.stem.conv'),
-    'vit_small_r20_s16_p2_384': _cfg(
-        input_size=(3, 384, 384), mean=(0.5, 0.5, 0.5), std=(0.5, 0.5, 0.5), crop_pct=1.0,
-        first_conv='patch_embed.backbone.stem.conv'),
-
-
-    'vit_small_r20_s16_224': _cfg(
-        mean=(0.5, 0.5, 0.5), std=(0.5, 0.5, 0.5), crop_pct=1.0,
-        first_conv='patch_embed.backbone.stem.conv'),
-    'vit_small_r20_s16_224_in21k': _cfg(
-        num_classes=21843, mean=(0.5, 0.5, 0.5), std=(0.5, 0.5, 0.5), crop_pct=1.0,
-        first_conv='patch_embed.backbone.stem.conv'),
-    'vit_small_r20_s16_384': _cfg(
-        input_size=(3, 384, 384), mean=(0.5, 0.5, 0.5), std=(0.5, 0.5, 0.5), crop_pct=1.0,
-        first_conv='patch_embed.backbone.stem.conv'),
-
-    'vit_small_r26_s32_224': _cfg(
-        mean=(0.5, 0.5, 0.5), std=(0.5, 0.5, 0.5), crop_pct=1.0,
-        first_conv='patch_embed.backbone.stem.conv'),
-    'vit_small_r26_s32_224_in21k': _cfg(
-        num_classes=21843, mean=(0.5, 0.5, 0.5), std=(0.5, 0.5, 0.5), crop_pct=1.0,
-        first_conv='patch_embed.backbone.stem.conv'),
-    'vit_small_r26_s32_384': _cfg(
-        input_size=(3, 384, 384), mean=(0.5, 0.5, 0.5), std=(0.5, 0.5, 0.5), crop_pct=1.0,
-        first_conv='patch_embed.backbone.stem.conv'),
-
-    'vit_base_r20_s16_224': _cfg(
-        mean=(0.5, 0.5, 0.5), std=(0.5, 0.5, 0.5), crop_pct=1.0,
-        first_conv='patch_embed.backbone.stem.conv'),
-    'vit_base_r20_s16_224_in21k': _cfg(
-        num_classes=21843, mean=(0.5, 0.5, 0.5), std=(0.5, 0.5, 0.5), crop_pct=1.0,
-        first_conv='patch_embed.backbone.stem.conv'),
-    'vit_base_r20_s16_384': _cfg(
-        input_size=(3, 384, 384), mean=(0.5, 0.5, 0.5), std=(0.5, 0.5, 0.5), crop_pct=1.0,
-        first_conv='patch_embed.backbone.stem.conv'),
-
-    'vit_base_r26_s32_224': _cfg(
-        mean=(0.5, 0.5, 0.5), std=(0.5, 0.5, 0.5), crop_pct=1.0,
-        first_conv='patch_embed.backbone.stem.conv'),
-    'vit_base_r26_s32_224_in21k': _cfg(
-        num_classes=21843, mean=(0.5, 0.5, 0.5), std=(0.5, 0.5, 0.5), crop_pct=1.0,
-        first_conv='patch_embed.backbone.stem.conv'),
-    'vit_base_r26_s32_384': _cfg(
-        input_size=(3, 384, 384), mean=(0.5, 0.5, 0.5), std=(0.5, 0.5, 0.5), crop_pct=1.0,
-        first_conv='patch_embed.backbone.stem.conv'),
-
-    'vit_base_r50_s16_224': _cfg(
-        mean=(0.5, 0.5, 0.5), std=(0.5, 0.5, 0.5), crop_pct=1.0,
-        first_conv='patch_embed.backbone.stem.conv'),
-    'vit_base_r50_s16_384': _cfg(
-        url='https://github.com/rwightman/pytorch-image-models/releases/download/v0.1-vitjx/jx_vit_base_resnet50_384-9fd3c705.pth',
-        input_size=(3, 384, 384), mean=(0.5, 0.5, 0.5), std=(0.5, 0.5, 0.5), crop_pct=1.0,
-        first_conv='patch_embed.backbone.stem.conv'),
-
-    'vit_large_r50_s32_224': _cfg(
-        mean=(0.5, 0.5, 0.5), std=(0.5, 0.5, 0.5), crop_pct=1.0,
-        first_conv='patch_embed.backbone.stem.conv'),
-    'vit_large_r50_s32_224_in21k': _cfg(
-        num_classes=21843, mean=(0.5, 0.5, 0.5), std=(0.5, 0.5, 0.5), crop_pct=1.0,
-        first_conv='patch_embed.backbone.stem.conv'),
-    'vit_large_r50_s32_384': _cfg(
-        input_size=(3, 384, 384), mean=(0.5, 0.5, 0.5), std=(0.5, 0.5, 0.5), crop_pct=1.0,
-        first_conv='patch_embed.backbone.stem.conv'),
-
-    # hybrid models (my experiments)
-    'vit_small_resnet26d_224': _cfg(),
-    'vit_small_resnet50d_s16_224': _cfg(),
-    'vit_base_resnet26d_224': _cfg(),
-    'vit_base_resnet50d_224': _cfg(),
-
     # deit models (FB weights)
     'vit_deit_tiny_patch16_224': _cfg(
         url='https://dl.fbaipublicfiles.com/deit/deit_tiny_patch16_224-a1311bcf.pth'),
@@ -263,7 +155,6 @@
         super().__init__()
         self.num_heads = num_heads
         head_dim = dim // num_heads
-        # NOTE scale factor was wrong in my original version, can set manually to be compat with prev weights
         self.scale = qk_scale or head_dim ** -0.5
 
         self.qkv = nn.Linear(dim, dim * 3, bias=qkv_bias)
@@ -343,9 +234,7 @@
         self.backbone = backbone
         if feature_size is None:
             with torch.no_grad():
-                # FIXME this is hacky, but most reliable way of determining the exact dim of the output feature
-                # map for all networks, the feature metadata has reliable channel and stride info, but using
-                # stride to calc feature dim requires info about padding of each stage that isn't captured.
+                # NOTE Most reliable way of determining output dims is to run forward pass
                 training = backbone.training
                 if training:
                     backbone.eval()
@@ -382,17 +271,11 @@
     Includes distillation token & head support for `DeiT: Data-efficient Image Transformers`
         - https://arxiv.org/abs/2012.12877
     """
-<<<<<<< HEAD
+
     def __init__(self, img_size=224, patch_size=16, in_chans=3, num_classes=1000, embed_dim=768, depth=12,
                  num_heads=12, mlp_ratio=4., qkv_bias=True, qk_scale=None, representation_size=None, distilled=False,
                  drop_rate=0., attn_drop_rate=0., drop_path_rate=0., hybrid_backbone=None, norm_layer=None,
-                 weight_init=''):
-=======
-    def __init__(self, img_size=224, patch_size=None, in_chans=3, num_classes=1000, embed_dim=768, depth=12,
-                 num_heads=12, mlp_ratio=4., qkv_bias=True, qk_scale=None, representation_size=None,
-                 drop_rate=0., attn_drop_rate=0., drop_path_rate=0., hybrid_backbone=None, norm_layer=None,
-                 act_layer=None, weight_init='new_nlhb'):
->>>>>>> e2e3290f
+                 act_layer=None, weight_init=''):
         """
         Args:
             img_size (int, tuple): input image size
@@ -458,36 +341,44 @@
         self.head_dist = nn.Linear(self.embed_dim, self.num_classes) \
             if num_classes > 0 and distilled else nn.Identity()
 
-        self._init_weights(weight_init)
-
-    def _init_weights(self, weight_init: str):
+        # Weight init
+        assert weight_init in ('jax', 'jax_nlhb', 'nlhb', '')
+        head_bias = -math.log(self.num_classes) if 'nlhb' in weight_init else 0.
         trunc_normal_(self.pos_embed, std=.02)
-<<<<<<< HEAD
-        trunc_normal_(self.cls_token, std=.02)
-        if self.dist_token is not None:
-            trunc_normal_(self.dist_token, std=.02)
-        self.apply(self._init_weights)
-
-    def _init_weights(self, m):
-        if isinstance(m, nn.Linear):
-            trunc_normal_(m.weight, std=.02)
-            if isinstance(m, nn.Linear) and m.bias is not None:
-                nn.init.constant_(m.bias, 0)
-        elif isinstance(m, nn.LayerNorm):
-            nn.init.constant_(m.bias, 0)
-            nn.init.constant_(m.weight, 1.0)
-=======
         if weight_init.startswith('jax'):
-            init_fn = _init_weights_jax
             # leave cls token as zeros to match jax impl
+            for n, m in self.named_modules():
+                _init_weights_jax(m, n, head_bias=head_bias)
         else:
             trunc_normal_(self.cls_token, std=.02)
-            init_fn = _init_weights_new if weight_init.startswith('new') else _init_weights_old
-        hb = -math.log(self.num_classes) if 'nlhb' in weight_init else 0.
-        init_fn = partial(init_fn, head_bias=hb)
-        for n, m in self.named_modules():
-            init_fn(m, n)
->>>>>>> e2e3290f
+            if self.dist_token is not None:
+                trunc_normal_(self.dist_token, std=.02)
+            for n, m in self.named_modules():
+                self._init_weights(m, n, head_bias=head_bias)
+
+    def _init_weights(self, m, n: str = '', head_bias: float = 0., init_conv=False):
+        # This impl does not exactly match the official JAX version.
+        # When called w/o n, head_bias, init_conv args it will behave exactly the same
+        # as my original init for compatibility with downstream use cases (ie DeiT).
+        if isinstance(m, nn.Linear):
+            if n.startswith('head'):
+                nn.init.zeros_(m.weight)
+                nn.init.constant_(m.bias, head_bias)
+            elif n.startswith('pre_logits'):
+                lecun_normal_(m.weight)
+                nn.init.zeros_(m.bias)
+            else:
+                trunc_normal_(m.weight, std=.02)
+            if m.bias is not None:
+                nn.init.zeros_(m.bias)
+        elif init_conv and isinstance(m, nn.Conv2d):
+            # NOTE conv was left to pytorch default init originally
+            lecun_normal_(m.weight)
+            if m.bias is not None:
+                nn.init.zeros_(m.bias)
+        elif isinstance(m, nn.LayerNorm):
+            nn.init.zeros_(m.bias)
+            nn.init.ones_(m.weight)
 
     @torch.jit.ignore
     def no_weight_decay(self):
@@ -507,7 +398,6 @@
 
     def forward_features(self, x):
         x = self.patch_embed(x)
-<<<<<<< HEAD
         cls_token = self.cls_token.expand(x.shape[0], -1, -1)  # stole cls_tokens impl from Phil Wang, thanks
         if self.dist_token is None:
             x = torch.cat((cls_token, x), dim=1)
@@ -515,61 +405,34 @@
             x = torch.cat((cls_token, self.dist_token.expand(x.shape[0], -1, -1), x), dim=1)
         x = self.pos_drop(x + self.pos_embed)
         x = self.blocks(x)
-=======
-
-        cls_tokens = self.cls_token.expand(B, -1, -1)  # stole cls_tokens impl from Phil Wang, thanks
-        x = torch.cat((cls_tokens, x), dim=1)
-        x = x + self.pos_embed
-        x = self.pos_drop(x)
-
-        for blk in self.blocks:
-            x = blk(x)
-
-        x = self.norm(x)[:, 0]
-        x = self.pre_logits(x)
-        return x
+        x = self.norm(x)
+        if self.dist_token is None:
+            return self.pre_logits(x[:, 0])
+        else:
+            return x[:, 0], x[:, 1]
 
     def forward(self, x):
         x = self.forward_features(x)
-        x = self.head(x)
+        if isinstance(x, tuple):
+            x, x_dist = self.head(x[0]), self.head_dist(x[1])
+            if self.training and not torch.jit.is_scripting():
+                # during inference, return the average of both classifier predictions
+                return x, x_dist
+            else:
+                return (x + x_dist) / 2
+        else:
+            x = self.head(x)
         return x
 
 
-def _init_weights_old(m: nn.Module, n: str = '', head_bias: float = 0.):
+def _init_weights_jax(m: nn.Module, n: str, head_bias: float = 0.):
+    # A weight init scheme closer to the official JAX impl than my original init
+    # NOTE: requires module name so cannot be used via module.apply()
     if isinstance(m, nn.Linear):
-        trunc_normal_(m.weight, std=.02)
-        if m.bias is not None:
-            if 'head' in n:
-                nn.init.constant_(m.bias, head_bias)
-            else:
-                nn.init.zeros_(m.bias)
-    elif isinstance(m, nn.LayerNorm):
-        nn.init.zeros_(m.bias)
-        nn.init.ones_(m.weight)
-
-
-def _init_weights_new(m: nn.Module, n: str = '', head_bias: float = 0.):
-    if isinstance(m, (nn.Conv2d, nn.Linear)):
-        #trunc_normal_(m.weight, std=.02)
-        lecun_normal_(m.weight)
-        if m.bias is not None:
-            if 'head' in n:
-                nn.init.constant_(m.bias, head_bias)
-            else:
-                nn.init.zeros_(m.bias)
-    elif isinstance(m, nn.LayerNorm):
-        nn.init.zeros_(m.bias)
-        nn.init.ones_(m.weight)
-
-
-def _init_weights_jax(m: nn.Module, n: str, head_bias: float = 0.):
-    """ Attempt at weight init scheme closer to the official JAX impl than my original init"""
-
-    if isinstance(m, nn.Linear):
-        if 'head' in n:
+        if n.startswith('head'):
             nn.init.zeros_(m.weight)
             nn.init.constant_(m.bias, head_bias)
-        elif 'pre_logits' in n:
+        elif n.startswith('pre_logits'):
             lecun_normal_(m.weight)
             nn.init.zeros_(m.bias)
         else:
@@ -584,83 +447,18 @@
         if m.bias is not None:
             nn.init.zeros_(m.bias)
     elif isinstance(m, nn.LayerNorm):
-        nn.init.constant_(m.bias, 0.)
-        nn.init.constant_(m.weight, 1.)
-
-
-class DistilledVisionTransformer(VisionTransformer):
-    """ Vision Transformer with distillation token.
-
-    Paper: `Training data-efficient image transformers & distillation through attention` -
-        https://arxiv.org/abs/2012.12877
-
-    This impl of distilled ViT is taken from https://github.com/facebookresearch/deit
-    """
-    def __init__(self, *args, **kwargs):
-        super().__init__(*args, **kwargs)
-        self.dist_token = nn.Parameter(torch.zeros(1, 1, self.embed_dim))
-        num_patches = self.patch_embed.num_patches
-        self.pos_embed = nn.Parameter(torch.zeros(1, num_patches + 2, self.embed_dim))
-        self.head_dist = nn.Linear(self.embed_dim, self.num_classes) if self.num_classes > 0 else nn.Identity()
-
-        trunc_normal_(self.dist_token, std=.02)
-        trunc_normal_(self.pos_embed, std=.02)
-        self.head_dist.apply(_init_weights_new)
-
-    def forward_features(self, x):
-        B = x.shape[0]
-        x = self.patch_embed(x)
-
-        cls_tokens = self.cls_token.expand(B, -1, -1)  # stole cls_tokens impl from Phil Wang, thanks
-        dist_token = self.dist_token.expand(B, -1, -1)
-        x = torch.cat((cls_tokens, dist_token, x), dim=1)
-
-        x = x + self.pos_embed
-        x = self.pos_drop(x)
-
-        for blk in self.blocks:
-            x = blk(x)
-
->>>>>>> e2e3290f
-        x = self.norm(x)
-        if self.dist_token is None:
-            return self.pre_logits(x[:, 0])
-        else:
-            return x[:, 0], x[:, 1]
-
-    def forward(self, x):
-        x = self.forward_features(x)
-        if isinstance(x, tuple):
-            x, x_dist = self.head(x[0]), self.head_dist(x[1])
-            if self.training and not torch.jit.is_scripting():
-                # during inference, return the average of both classifier predictions
-                return x, x_dist
-            else:
-                return (x + x_dist) / 2
-        else:
-            x = self.head(x)
-        return x
-
-
-<<<<<<< HEAD
+        nn.init.zeros_(m.bias)
+        nn.init.ones_(m.weight)
+
+
 def resize_pos_embed(posemb, posemb_new, num_tokens=1):
-=======
-def resize_pos_embed(posemb, posemb_new, token='class'):
->>>>>>> e2e3290f
     # Rescale the grid of position embeddings when loading from state_dict. Adapted from
     # https://github.com/google-research/vision_transformer/blob/00883dd691c63a6830751563748663526e811cee/vit_jax/checkpoint.py#L224
     _logger.info('Resized position embedding: %s to %s', posemb.shape, posemb_new.shape)
     ntok_new = posemb_new.shape[1]
-<<<<<<< HEAD
     if num_tokens:
         posemb_tok, posemb_grid = posemb[:, :num_tokens], posemb[0, num_tokens:]
-=======
-    if token:
-        assert token in ('class', 'distill')
-        token_idx = 2 if token == 'distill' else 1
-        posemb_tok, posemb_grid = posemb[:, :token_idx], posemb[0, token_idx:]
->>>>>>> e2e3290f
-        ntok_new -= 1
+        ntok_new -= num_tokens
     else:
         posemb_tok, posemb_grid = posemb[:, :0], posemb[0]
     gs_old = int(math.sqrt(len(posemb_grid)))
@@ -872,352 +670,6 @@
     return model
 
 
-def _resnetv2(layers=(3, 4, 9), **kwargs):
-    """ ResNet-V2 backbone helper"""
-    padding_same = kwargs.get('padding_same', True)
-    if padding_same:
-        stem_type = 'same'
-        conv_layer = StdConv2dSame
-    else:
-        stem_type = ''
-        conv_layer = StdConv2d
-    if len(layers):
-        backbone = ResNetV2(
-            layers=layers, num_classes=0, global_pool='', in_chans=kwargs.get('in_chans', 3),
-            preact=False, stem_type=stem_type, conv_layer=conv_layer)
-    else:
-        backbone = create_resnetv2_stem(
-            kwargs.get('in_chans', 3), stem_type=stem_type, preact=False, conv_layer=conv_layer)
-    return backbone
-
-
-@register_model
-def vit_base_r50_s16_224_in21k(pretrained=False, **kwargs):
-    """ R50+ViT-B/16 hybrid model from original paper (https://arxiv.org/abs/2010.11929).
-    ImageNet-21k weights @ 224x224, source https://github.com/google-research/vision_transformer.
-    """
-    backbone = _resnetv2(layers=(3, 4, 9), **kwargs)
-    model_kwargs = dict(
-        embed_dim=768, depth=12, num_heads=12, hybrid_backbone=backbone, representation_size=768, **kwargs)
-    model = _create_vision_transformer('vit_base_r50_s16_224_in21k', pretrained=pretrained, **model_kwargs)
-    return model
-
-
-@register_model
-def vit_tiny_r_s16_p8_224(pretrained=False, **kwargs):
-    """ R+ViT-Ti/S16 w/ 8x8 patch hybrid @ 224 x 224.
-    """
-    backbone = _resnetv2(layers=(), **kwargs)
-    model_kwargs = dict(
-        patch_size=8, embed_dim=192, depth=12, num_heads=3, hybrid_backbone=backbone, **kwargs)
-    model = _create_vision_transformer('vit_tiny_r_s16_p8_224', pretrained=pretrained, **model_kwargs)
-    return model
-
-
-@register_model
-def vit_tiny_r_s16_p8_224_in21k(pretrained=False, **kwargs):
-    """ R+ViT-Ti/S16 w/ 8x8 patch hybrid @ 224 x 224.
-    """
-    backbone = _resnetv2(layers=(), **kwargs)
-    model_kwargs = dict(
-        patch_size=8, embed_dim=192, depth=12, num_heads=3, representation_size=192, hybrid_backbone=backbone, **kwargs)
-    model = _create_vision_transformer('vit_tiny_r_s16_p8_224_in21k', pretrained=pretrained, **model_kwargs)
-    return model
-
-
-@register_model
-def vit_tiny_r_s16_p8_384(pretrained=False, **kwargs):
-    """ R+ViT-Ti/S16 w/ 8x8 patch hybrid @ 224 x 224.
-    """
-    backbone = _resnetv2(layers=(), **kwargs)
-    model_kwargs = dict(
-        patch_size=8, embed_dim=192, depth=12, num_heads=3, hybrid_backbone=backbone, **kwargs)
-    model = _create_vision_transformer('vit_tiny_r_s16_p8_384', pretrained=pretrained, **model_kwargs)
-    return model
-
-
-@register_model
-def vit_small_r_s16_p8_224(pretrained=False, **kwargs):
-    """ R+ViT-S/S16 w/ 8x8 patch hybrid @ 224 x 224.
-    """
-    backbone = _resnetv2(layers=(), **kwargs)
-    model_kwargs = dict(
-        patch_size=8, embed_dim=384, depth=12, num_heads=6, hybrid_backbone=backbone, **kwargs)
-    model = _create_vision_transformer('vit_small_r_s16_p8_224', pretrained=pretrained, **model_kwargs)
-
-    return model
-
-
-@register_model
-def vit_small_r_s16_p8_224_in21k(pretrained=False, **kwargs):
-    """ R+ViT-S/S16 w/ 8x8 patch hybrid @ 224 x 224.
-    """
-    backbone = _resnetv2(layers=(), **kwargs)
-    model_kwargs = dict(
-        patch_size=8, embed_dim=384, depth=12, num_heads=6, representation_size=384, hybrid_backbone=backbone, **kwargs)
-    model = _create_vision_transformer('vit_small_r_s16_p8_224_in21k', pretrained=pretrained, **model_kwargs)
-    return model
-
-
-@register_model
-def vit_small_r_s16_p8_384(pretrained=False, **kwargs):
-    """ R+ViT-S/S16 w/ 8x8 patch hybrid @ 224 x 224.
-    """
-    backbone = _resnetv2(layers=(), **kwargs)
-    model_kwargs = dict(
-        patch_size=8, embed_dim=384, depth=12, num_heads=6, hybrid_backbone=backbone, **kwargs)
-    model = _create_vision_transformer('vit_small_r_s16_p8_384', pretrained=pretrained, **model_kwargs)
-    return model
-
-
-@register_model
-def vit_small_r20_s16_p2_224(pretrained=False, **kwargs):
-    """ R52+ViT-S/S16 w/ 2x2 patch hybrid @ 224 x 224.
-    """
-    backbone = _resnetv2((2, 4), **kwargs)
-    model_kwargs = dict(
-        patch_size=2, embed_dim=384, depth=12, num_heads=6, hybrid_backbone=backbone, **kwargs)
-    model = _create_vision_transformer('vit_small_r20_s16_p2_224', pretrained=pretrained, **model_kwargs)
-    return model
-
-
-@register_model
-def vit_small_r20_s16_p2_224_in21k(pretrained=False, **kwargs):
-    """ R52+ViT-S/S16 w/ 2x2 patch hybrid @ 224 x 224.
-    """
-    backbone = _resnetv2((2, 4), **kwargs)
-    model_kwargs = dict(
-        patch_size=2, embed_dim=384, depth=12, num_heads=6, representation_size=384, hybrid_backbone=backbone, **kwargs)
-    model = _create_vision_transformer('vit_small_r20_s16_p2_224_in21k', pretrained=pretrained, **model_kwargs)
-    return model
-
-
-@register_model
-def vit_small_r20_s16_p2_384(pretrained=False, **kwargs):
-    """ R20+ViT-S/S16 w/ 2x2 Patch hybrid @ 384x384.
-    """
-    backbone = _resnetv2((2, 4), **kwargs)
-    model_kwargs = dict(
-        embed_dim=384, patch_size=2, depth=12, num_heads=6, hybrid_backbone=backbone, **kwargs)
-    model = _create_vision_transformer('vit_small_r20_s16_p2_384', pretrained=pretrained, **model_kwargs)
-    return model
-
-
-@register_model
-def vit_small_r20_s16_224(pretrained=False, **kwargs):
-    """ R20+ViT-S/S16 hybrid.
-    """
-    backbone = _resnetv2((2, 2, 2), **kwargs)
-    model_kwargs = dict(embed_dim=384, depth=12, num_heads=6, hybrid_backbone=backbone, **kwargs)
-    model = _create_vision_transformer('vit_small_r20_s16_224', pretrained=pretrained, **model_kwargs)
-    return model
-
-
-@register_model
-def vit_small_r20_s16_224_in21k(pretrained=False, **kwargs):
-    """ R20+ViT-S/S16 hybrid.
-    """
-    backbone = _resnetv2((2, 2, 2), **kwargs)
-    model_kwargs = dict(embed_dim=384, depth=12, num_heads=6, representation_size=384, hybrid_backbone=backbone, **kwargs)
-    model = _create_vision_transformer('vit_small_r20_s16_224_in21k', pretrained=pretrained, **model_kwargs)
-    return model
-
-
-@register_model
-def vit_small_r20_s16_384(pretrained=False, **kwargs):
-    """ R20+ViT-S/S16 hybrid @ 384x384.
-    """
-    backbone = _resnetv2((2, 2, 2), **kwargs)
-    model_kwargs = dict(embed_dim=384, depth=12, num_heads=6, hybrid_backbone=backbone, **kwargs)
-    model = _create_vision_transformer('vit_small_r20_s16_384', pretrained=pretrained, **model_kwargs)
-    return model
-
-
-@register_model
-def vit_small_r26_s32_224(pretrained=False, **kwargs):
-    """ R26+ViT-S/S32 hybrid.
-    """
-    backbone = _resnetv2((2, 2, 2, 2), **kwargs)
-    model_kwargs = dict(embed_dim=384, depth=12, num_heads=6, hybrid_backbone=backbone, **kwargs)
-    model = _create_vision_transformer('vit_small_r26_s32_224', pretrained=pretrained, **model_kwargs)
-    return model
-
-
-@register_model
-def vit_small_r26_s32_224_in21k(pretrained=False, **kwargs):
-    """ R26+ViT-S/S32 hybrid.
-    """
-    backbone = _resnetv2((2, 2, 2, 2), **kwargs)
-    model_kwargs = dict(
-        embed_dim=384, depth=12, num_heads=6, representation_size=384, hybrid_backbone=backbone, **kwargs)
-    model = _create_vision_transformer('vit_small_r26_s32_224_in21k', pretrained=pretrained, **model_kwargs)
-    return model
-
-
-@register_model
-def vit_small_r26_s32_384(pretrained=False, **kwargs):
-    """ R26+ViT-S/S32 hybrid @ 384x384.
-    """
-    backbone = _resnetv2((2, 2, 2, 2), **kwargs)
-    model_kwargs = dict(embed_dim=384, depth=12, num_heads=6, hybrid_backbone=backbone, **kwargs)
-    model = _create_vision_transformer('vit_small_r26_s32_384', pretrained=pretrained, **model_kwargs)
-    return model
-
-
-@register_model
-def vit_base_r20_s16_224(pretrained=False, **kwargs):
-    """ R20+ViT-B/S16 hybrid.
-    """
-    backbone = _resnetv2((2, 2, 2), **kwargs)
-    model_kwargs = dict(embed_dim=768, depth=12, num_heads=12, hybrid_backbone=backbone, **kwargs)
-    model = _create_vision_transformer('vit_base_r20_s16_224', pretrained=pretrained, **model_kwargs)
-    return model
-
-
-@register_model
-def vit_base_r20_s16_224_in21k(pretrained=False, **kwargs):
-    """ R20+ViT-B/S16 hybrid.
-    """
-    backbone = _resnetv2((2, 2, 2), **kwargs)
-    model_kwargs = dict(
-        embed_dim=768, depth=12, num_heads=12, representation_size=768, hybrid_backbone=backbone, **kwargs)
-    model = _create_vision_transformer('vit_base_r20_s16_224_in21k', pretrained=pretrained, **model_kwargs)
-    return model
-
-
-@register_model
-def vit_base_r20_s16_384(pretrained=False, **kwargs):
-    """ R20+ViT-B/S16 hybrid.
-    """
-    backbone = _resnetv2((2, 2, 2), **kwargs)
-    model_kwargs = dict(embed_dim=768, depth=12, num_heads=12, hybrid_backbone=backbone, **kwargs)
-    model = _create_vision_transformer('vit_base_r20_s16_384', pretrained=pretrained, **model_kwargs)
-    return model
-
-
-@register_model
-def vit_base_r26_s32_224(pretrained=False, **kwargs):
-    """ R26+ViT-B/S32 hybrid.
-    """
-    backbone = _resnetv2((2, 2, 2, 2), **kwargs)
-    model_kwargs = dict(embed_dim=768, depth=12, num_heads=12, hybrid_backbone=backbone, **kwargs)
-    model = _create_vision_transformer('vit_base_r26_s32_224', pretrained=pretrained, **model_kwargs)
-    return model
-
-
-@register_model
-def vit_base_r26_s32_224_in21k(pretrained=False, **kwargs):
-    """ R26+ViT-B/S32 hybrid.
-    """
-    backbone = _resnetv2((2, 2, 2, 2), **kwargs)
-    model_kwargs = dict(
-        embed_dim=768, depth=12, num_heads=12, representation_size=768, hybrid_backbone=backbone, **kwargs)
-    model = _create_vision_transformer('vit_base_r26_s32_224_in21k', pretrained=pretrained, **model_kwargs)
-    return model
-
-
-@register_model
-def vit_base_r26_s32_384(pretrained=False, **kwargs):
-    """ R26+ViT-B/S32 hybrid.
-    """
-    backbone = _resnetv2((2, 2, 2, 2), **kwargs)
-    model_kwargs = dict(embed_dim=768, depth=12, num_heads=12, hybrid_backbone=backbone, **kwargs)
-    model = _create_vision_transformer('vit_base_r26_s32_384', pretrained=pretrained, **model_kwargs)
-    return model
-
-
-@register_model
-def vit_base_r50_s16_224(pretrained=False, **kwargs):
-    """ R50+ViT-B/S16 hybrid from original paper (https://arxiv.org/abs/2010.11929).
-    """
-    backbone = _resnetv2((3, 4, 9), **kwargs)
-    model_kwargs = dict(embed_dim=768, depth=12, num_heads=12, hybrid_backbone=backbone, **kwargs)
-    model = _create_vision_transformer('vit_base_r50_s16_224', pretrained=pretrained, **model_kwargs)
-    return model
-
-
-@register_model
-def vit_base_r50_s16_384(pretrained=False, **kwargs):
-    """ R50+ViT-B/16 hybrid from original paper (https://arxiv.org/abs/2010.11929).
-    ImageNet-1k weights fine-tuned from in21k @ 384x384, source https://github.com/google-research/vision_transformer.
-    """
-    backbone = _resnetv2((3, 4, 9), **kwargs)
-    model_kwargs = dict(embed_dim=768, depth=12, num_heads=12, hybrid_backbone=backbone, **kwargs)
-    model = _create_vision_transformer('vit_base_r50_s16_384', pretrained=pretrained, **model_kwargs)
-    return model
-
-
-@register_model
-def vit_large_r50_s32_224(pretrained=False, **kwargs):
-    """ R50+ViT-L/S32 hybrid.
-    """
-    backbone = _resnetv2((3, 4, 6, 3), **kwargs)
-    model_kwargs = dict(embed_dim=768, depth=12, num_heads=12, hybrid_backbone=backbone, **kwargs)
-    model = _create_vision_transformer('vit_large_r50_s32_224', pretrained=pretrained, **model_kwargs)
-    return model
-
-
-@register_model
-def vit_large_r50_s32_224_in21k(pretrained=False, **kwargs):
-    """ R50+ViT-L/S32 hybrid.
-    """
-    backbone = _resnetv2((3, 4, 6, 3), **kwargs)
-    model_kwargs = dict(
-        embed_dim=768, depth=12, num_heads=12, representation_size=768, hybrid_backbone=backbone, **kwargs)
-    model = _create_vision_transformer('vit_large_r50_s32_224_in21k', pretrained=pretrained, **model_kwargs)
-    return model
-
-
-@register_model
-def vit_large_r50_s32_384(pretrained=False, **kwargs):
-    """ R50+ViT-L/S32 hybrid.
-    """
-    backbone = _resnetv2((3, 4, 6, 3), **kwargs)
-    model_kwargs = dict(embed_dim=768, depth=12, num_heads=12, hybrid_backbone=backbone, **kwargs)
-    model = _create_vision_transformer('vit_large_r50_s32_384', pretrained=pretrained, **model_kwargs)
-    return model
-
-
-@register_model
-def vit_small_resnet26d_224(pretrained=False, **kwargs):
-    """ Custom ViT small hybrid w/ ResNet26D stride 32. No pretrained weights.
-    """
-    backbone = resnet26d(pretrained=pretrained, in_chans=kwargs.get('in_chans', 3), features_only=True, out_indices=[4])
-    model_kwargs = dict(embed_dim=768, depth=8, num_heads=8, mlp_ratio=3, hybrid_backbone=backbone, **kwargs)
-    model = _create_vision_transformer('vit_small_resnet26d_224', pretrained=pretrained, **model_kwargs)
-    return model
-
-
-@register_model
-def vit_small_resnet50d_s16_224(pretrained=False, **kwargs):
-    """ Custom ViT small hybrid w/ ResNet50D 3-stages, stride 16. No pretrained weights.
-    """
-    backbone = resnet50d(pretrained=pretrained, in_chans=kwargs.get('in_chans', 3), features_only=True, out_indices=[3])
-    model_kwargs = dict(embed_dim=768, depth=8, num_heads=8, mlp_ratio=3, hybrid_backbone=backbone, **kwargs)
-    model = _create_vision_transformer('vit_small_resnet50d_s16_224', pretrained=pretrained, **model_kwargs)
-    return model
-
-
-@register_model
-def vit_base_resnet26d_224(pretrained=False, **kwargs):
-    """ Custom ViT base hybrid w/ ResNet26D stride 32. No pretrained weights.
-    """
-    backbone = resnet26d(pretrained=pretrained, in_chans=kwargs.get('in_chans', 3), features_only=True, out_indices=[4])
-    model_kwargs = dict(embed_dim=768, depth=12, num_heads=12, hybrid_backbone=backbone, **kwargs)
-    model = _create_vision_transformer('vit_base_resnet26d_224', pretrained=pretrained, **model_kwargs)
-    return model
-
-
-@register_model
-def vit_base_resnet50d_224(pretrained=False, **kwargs):
-    """ Custom ViT base hybrid w/ ResNet50D stride 32. No pretrained weights.
-    """
-    backbone = resnet50d(pretrained=pretrained, in_chans=kwargs.get('in_chans', 3), features_only=True, out_indices=[4])
-    model_kwargs = dict(embed_dim=768, depth=12, num_heads=12, hybrid_backbone=backbone, **kwargs)
-    model = _create_vision_transformer('vit_base_resnet50d_224', pretrained=pretrained, **model_kwargs)
-    return model
-
-
 @register_model
 def vit_deit_tiny_patch16_224(pretrained=False, **kwargs):
     """ DeiT-tiny model @ 224x224 from paper (https://arxiv.org/abs/2012.12877).
@@ -1244,7 +696,6 @@
     return model
 
 
-
 @register_model
 def vit_deit_small_patch16_224(pretrained=False, **kwargs):
     """ DeiT-small model @ 224x224 from paper (https://arxiv.org/abs/2012.12877).
