import torch.utils.data
from .transforms import *
from .distributed_sampler import OrderedDistributedSampler
from .mixup import FastCollateMixup


def fast_collate(batch):
    targets = torch.tensor([b[1] for b in batch], dtype=torch.int64)
    batch_size = len(targets)
    tensor = torch.zeros((batch_size, *batch[0][0].shape), dtype=torch.uint8)
    for i in range(batch_size):
        tensor[i] += torch.from_numpy(batch[i][0])

    return tensor, targets


class PrefetchLoader:

    def __init__(self,
            loader,
            rand_erase_prob=0.,
            rand_erase_mode='const',
            rand_erase_count=1,
            mean=IMAGENET_DEFAULT_MEAN,
            std=IMAGENET_DEFAULT_STD,
            fp16=False):
        self.loader = loader
        self.mean = torch.tensor([x * 255 for x in mean]).cuda().view(1, 3, 1, 1)
        self.std = torch.tensor([x * 255 for x in std]).cuda().view(1, 3, 1, 1)
        self.fp16 = fp16
        if fp16:
            self.mean = self.mean.half()
            self.std = self.std.half()
        if rand_erase_prob > 0.:
            self.random_erasing = RandomErasing(
                probability=rand_erase_prob, mode=rand_erase_mode, max_count=rand_erase_count)
        else:
            self.random_erasing = None

    def __iter__(self):
        stream = torch.cuda.Stream()
        first = True

        for next_input, next_target in self.loader:
            with torch.cuda.stream(stream):
                next_input = next_input.cuda(non_blocking=True)
                next_target = next_target.cuda(non_blocking=True)
                if self.fp16:
                    next_input = next_input.half().sub_(self.mean).div_(self.std)
                else:
                    next_input = next_input.float().sub_(self.mean).div_(self.std)
                if self.random_erasing is not None:
                    next_input = self.random_erasing(next_input)

            if not first:
                yield input, target
            else:
                first = False

            torch.cuda.current_stream().wait_stream(stream)
            input = next_input
            target = next_target

        yield input, target

    def __len__(self):
        return len(self.loader)

    @property
    def sampler(self):
        return self.loader.sampler

    @property
    def dataset(self):
        return self.loader.dataset

    @property
    def mixup_enabled(self):
        if isinstance(self.loader.collate_fn, FastCollateMixup):
            return self.loader.collate_fn.mixup_enabled
        else:
            return False

    @mixup_enabled.setter
    def mixup_enabled(self, x):
        if isinstance(self.loader.collate_fn, FastCollateMixup):
            self.loader.collate_fn.mixup_enabled = x


def create_transform(
        input_size,
        is_training=False,
<<<<<<< HEAD
        use_prefetcher=False,
=======
        use_prefetcher=True,
        rand_erase_prob=0.,
        rand_erase_mode='const',
        rand_erase_count=1,
>>>>>>> 66634d22
        color_jitter=0.4,
        interpolation='bilinear',
        mean=IMAGENET_DEFAULT_MEAN,
        std=IMAGENET_DEFAULT_STD,
        crop_pct=None,
        tf_preprocessing=False):

    if isinstance(input_size, tuple):
        img_size = input_size[-2:]
    else:
        img_size = input_size

    if tf_preprocessing and use_prefetcher:
        from timm.data.tf_preprocessing import TfPreprocessTransform
        transform = TfPreprocessTransform(
            is_training=is_training, size=img_size, interpolation=interpolation)
    else:
        if is_training:
            transform = transforms_imagenet_train(
                img_size,
                color_jitter=color_jitter,
                interpolation=interpolation,
                use_prefetcher=use_prefetcher,
                mean=mean,
                std=std)
        else:
            transform = transforms_imagenet_eval(
                img_size,
                interpolation=interpolation,
                use_prefetcher=use_prefetcher,
                mean=mean,
                std=std,
                crop_pct=crop_pct)

    return transform


def create_loader(
        dataset,
        input_size,
        batch_size,
        is_training=False,
        use_prefetcher=True,
        rand_erase_prob=0.,
        rand_erase_mode='const',
        color_jitter=0.4,
        interpolation='bilinear',
        mean=IMAGENET_DEFAULT_MEAN,
        std=IMAGENET_DEFAULT_STD,
        num_workers=1,
        distributed=False,
        crop_pct=None,
        collate_fn=None,
        fp16=False,
        tf_preprocessing=False,
):
    dataset.transform = create_transform(
        input_size,
        is_training=is_training,
        use_prefetcher=use_prefetcher,
        color_jitter=color_jitter,
        interpolation=interpolation,
        mean=mean,
        std=std,
        crop_pct=crop_pct,
        tf_preprocessing=tf_preprocessing,
    )

    sampler = None
    if distributed:
        if is_training:
            sampler = torch.utils.data.distributed.DistributedSampler(dataset)
        else:
            # This will add extra duplicate entries to result in equal num
            # of samples per-process, will slightly alter validation results
            sampler = OrderedDistributedSampler(dataset)

    if collate_fn is None:
        collate_fn = fast_collate if use_prefetcher else torch.utils.data.dataloader.default_collate

    loader = torch.utils.data.DataLoader(
        dataset,
        batch_size=batch_size,
        shuffle=sampler is None and is_training,
        num_workers=num_workers,
        sampler=sampler,
        collate_fn=collate_fn,
        drop_last=is_training,
    )
    if use_prefetcher:
        loader = PrefetchLoader(
            loader,
            rand_erase_prob=rand_erase_prob if is_training else 0.,
            rand_erase_mode=rand_erase_mode,
            rand_erase_count=rand_erase_count,
            mean=mean,
            std=std,
            fp16=fp16)

    return loader<|MERGE_RESOLUTION|>--- conflicted
+++ resolved
@@ -90,14 +90,7 @@
 def create_transform(
         input_size,
         is_training=False,
-<<<<<<< HEAD
         use_prefetcher=False,
-=======
-        use_prefetcher=True,
-        rand_erase_prob=0.,
-        rand_erase_mode='const',
-        rand_erase_count=1,
->>>>>>> 66634d22
         color_jitter=0.4,
         interpolation='bilinear',
         mean=IMAGENET_DEFAULT_MEAN,
@@ -143,6 +136,7 @@
         use_prefetcher=True,
         rand_erase_prob=0.,
         rand_erase_mode='const',
+        rand_erase_count=1,
         color_jitter=0.4,
         interpolation='bilinear',
         mean=IMAGENET_DEFAULT_MEAN,
